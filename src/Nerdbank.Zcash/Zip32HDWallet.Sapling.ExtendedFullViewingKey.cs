﻿// Copyright (c) Andrew Arnott. All rights reserved.
// Licensed under the MIT license. See LICENSE file in the project root for full license information.

using Nerdbank.Zcash.Sapling;
using static Nerdbank.Bitcoin.Bip32HDWallet;

namespace Nerdbank.Zcash;

public partial class Zip32HDWallet
{
	public partial class Sapling
	{
		/// <summary>
		/// The full viewing key, extended so it can be used to derive child keys.
		/// </summary>
		[DebuggerDisplay($"{{{nameof(DebuggerDisplay)},nq}}")]
		public class ExtendedFullViewingKey : IExtendedKey, IFullViewingKey, IEquatable<ExtendedFullViewingKey>, IKeyWithTextEncoding
		{
			private const string Bech32MainNetworkHRP = "zxviews";
			private const string Bech32TestNetworkHRP = "zxviewtestsapling";

			private readonly FullViewingKeyFingerprint fingerprint;
			private readonly FullViewingKeyTag parentFullViewingKeyTag;
			private readonly ChainCode chainCode;
			private string? textEncoding;

			/// <summary>
			/// Initializes a new instance of the <see cref="ExtendedFullViewingKey"/> class.
			/// </summary>
			/// <param name="key">The full viewing key.</param>
			/// <param name="chainCode">The chain code.</param>
			/// <param name="parentFullViewingKeyTag">The tag from the full viewing key. Use the default value if not derived.</param>
			/// <param name="depth">The derivation depth of this key. Use 0 if there is no parent.</param>
			/// <param name="childIndex">The derivation number used to derive this key from its parent. Use 0 if there is no parent.</param>
			internal ExtendedFullViewingKey(DiversifiableFullViewingKey key, in ChainCode chainCode, in FullViewingKeyTag parentFullViewingKeyTag, byte depth, uint childIndex)
			{
				this.FullViewingKey = key;
				this.fingerprint = GetFingerprint(key);
				this.parentFullViewingKeyTag = parentFullViewingKeyTag;
				this.chainCode = chainCode;
				this.ChildIndex = childIndex;
				this.Depth = depth;
			}

			/// <inheritdoc/>
			public ref readonly FullViewingKeyFingerprint Fingerprint => ref this.fingerprint;

			/// <inheritdoc/>
			public ref readonly FullViewingKeyTag ParentFullViewingKeyTag => ref this.parentFullViewingKeyTag;

			/// <inheritdoc/>
			public ref readonly ChainCode ChainCode => ref this.chainCode;

			/// <inheritdoc/>
			public uint ChildIndex { get; }

			/// <inheritdoc/>
			public byte Depth { get; }

			/// <inheritdoc/>
			public Bip32KeyPath? DerivationPath { get; init; }

			/// <inheritdoc/>
			public ZcashNetwork Network => this.FullViewingKey.Network;

			/// <summary>
			/// Gets the full viewing key.
			/// </summary>
			public DiversifiableFullViewingKey FullViewingKey { get; }

			/// <summary>
			/// Gets the incoming viewing key.
			/// </summary>
			public DiversifiableIncomingViewingKey IncomingViewingKey => this.FullViewingKey.IncomingViewingKey;

			/// <inheritdoc/>
			IIncomingViewingKey IFullViewingKey.IncomingViewingKey => this.IncomingViewingKey;

			/// <summary>
			/// Gets the Bech32 encoding of the full viewing key.
			/// </summary>
			public string TextEncoding
			{
				get
				{
					if (this.textEncoding is null)
					{
						Span<byte> encodedBytes = stackalloc byte[169];
						Span<char> encodedChars = stackalloc char[512];
						int byteLength = this.Encode(encodedBytes);
						string hrp = this.Network switch
						{
							ZcashNetwork.MainNet => Bech32MainNetworkHRP,
							ZcashNetwork.TestNet => Bech32TestNetworkHRP,
							_ => throw new NotSupportedException(),
						};
						int charLength = Bech32.Original.Encode(hrp, encodedBytes[..byteLength], encodedChars);
						this.textEncoding = new string(encodedChars[..charLength]);
					}

					return this.textEncoding;
				}
			}

			/// <summary>
			/// Gets the default address for this spending key.
			/// </summary>
			/// <remarks>
			/// Create additional diversified addresses using <see cref="DiversifiableIncomingViewingKey.TryCreateReceiver"/>
			/// found on the <see cref="FullViewingKey"/>.
			/// </remarks>
			public SaplingAddress DefaultAddress => this.IncomingViewingKey.DefaultAddress;

			/// <summary>
			/// Gets the diversifier key.
			/// </summary>
			/// <value>A 32-byte buffer.</value>
			internal ref readonly DiversifierKey Dk => ref this.FullViewingKey.Dk;

			private string DebuggerDisplay => $"{this.DefaultAddress} ({this.DerivationPath})";

			/// <summary>
			/// Initializes a new instance of the <see cref="ExtendedFullViewingKey"/> class
			/// from the bech32 encoding of an extended full viewing key as specified in ZIP-32.
			/// </summary>
			/// <inheritdoc cref="IKeyWithTextEncoding.TryDecode(string, out DecodeError?, out string?, out IKeyWithTextEncoding?)"/>
			public static bool TryDecode(ReadOnlySpan<char> encoding, [NotNullWhen(false)] out DecodeError? decodeError, [NotNullWhen(false)] out string? errorMessage, [NotNullWhen(true)] out ExtendedFullViewingKey? key)
			{
				Span<char> hrp = stackalloc char[50];
				Span<byte> data = stackalloc byte[169];
				if (!Bech32.Original.TryDecode(encoding, hrp, data, out decodeError, out errorMessage, out (int TagLength, int DataLength) length))
				{
					key = null;
					return false;
				}

				hrp = hrp[..length.TagLength];
				ZcashNetwork? network = hrp switch
				{
					Bech32MainNetworkHRP => ZcashNetwork.MainNet,
					Bech32TestNetworkHRP => ZcashNetwork.TestNet,
					_ => null,
				};
				if (network is null)
				{
					decodeError = DecodeError.UnrecognizedHRP;
					errorMessage = $"Unexpected bech32 tag: {hrp}";
					key = null;
					return false;
				}

				key = Decode(data[..length.DataLength], network.Value);
				return true;
			}

			/// <inheritdoc cref="IKeyWithTextEncoding.TryDecode(string, out DecodeError?, out string?, out IKeyWithTextEncoding?)"/>
			static bool IKeyWithTextEncoding.TryDecode(string encoding, [NotNullWhen(false)] out DecodeError? decodeError, [NotNullWhen(false)] out string? errorMessage, [NotNullWhen(true)] out IKeyWithTextEncoding? key)
			{
				if (TryDecode(encoding, out decodeError, out errorMessage, out ExtendedFullViewingKey? fvk))
				{
					key = fvk;
					return true;
				}

				key = null;
				return false;
			}

			/// <inheritdoc cref="Cryptocurrencies.IExtendedKey.Derive(uint)"/>
			public ExtendedFullViewingKey Derive(uint childIndex)
			{
				Span<byte> selfAsBytes = stackalloc byte[169];
				Span<byte> childAsBytes = stackalloc byte[169];
				this.Encode(selfAsBytes);
				if (NativeMethods.DeriveSaplingChildFullViewingKey(selfAsBytes, childIndex, childAsBytes) != 0)
				{
					throw new InvalidKeyException();
				}

				return Decode(childAsBytes, this.Network);
			}

			/// <inheritdoc cref="DiversifiableFullViewingKey.DeriveInternal"/>
			public ExtendedFullViewingKey DeriveInternal()
			{
				return new ExtendedFullViewingKey(
					this.FullViewingKey.DeriveInternal(),
					this.ChainCode,
					this.ParentFullViewingKeyTag,
					this.Depth,
					this.ChildIndex);
			}

			/// <inheritdoc/>
			public bool Equals(ExtendedFullViewingKey? other)
			{
				return other is not null
					&& this.FullViewingKey.Equals(other.FullViewingKey)
					&& this.ChainCode.Equals(other.ChainCode)
					&& this.ParentFullViewingKeyTag.Equals(other.ParentFullViewingKeyTag)
					&& this.Depth == other.Depth
					&& this.ChildIndex == other.ChildIndex
					&& this.Network == other.Network;
			}

			/// <inheritdoc/>
			Cryptocurrencies.IExtendedKey Cryptocurrencies.IExtendedKey.Derive(uint childIndex) => this.Derive(childIndex);

			/// <inheritdoc/>
			IExtendedKey IExtendedKey.Derive(uint childIndex) => this.Derive(childIndex);

			private static ExtendedFullViewingKey Decode(ReadOnlySpan<byte> encoded, ZcashNetwork network)
			{
				byte depth = encoded[0];
				FullViewingKeyTag parentFullViewingKeyTag = new(encoded[1..5]);
				uint childIndex = BitUtilities.ReadUInt32LE(encoded[5..9]);
				ChainCode chainCode = new(encoded[9..41]);
				FullViewingKey fvk = Zcash.Sapling.FullViewingKey.Decode(encoded[41..137], network);
				DiversifierKey dk = new(encoded[137..169]);
				DiversifiableFullViewingKey dfvk = new(fvk, dk);
				return new(dfvk, chainCode, parentFullViewingKeyTag, depth, childIndex);
			}

			/// <summary>
			/// Encodes the entire extended spending key.
			/// </summary>
			/// <param name="result">A buffer of at least 169 bytes in length.</param>
			/// <returns>The number of bytes written. Always 169.</returns>
			/// <remarks>
			/// This is designed to exactly match how rust encodes the extended full viewing key so we can exchange the data.
			/// </remarks>
			private int Encode(Span<byte> result)
			{
				int length = 0;
				result[length++] = this.Depth;
				length += this.ParentFullViewingKeyTag[..].CopyToRetLength(result[length..]);
				length += BitUtilities.WriteLE(this.ChildIndex, result[length..]);
				length += this.ChainCode[..].CopyToRetLength(result[length..]);
				length += this.FullViewingKey.Encode(result[length..]);
<<<<<<< HEAD
=======
				length += this.Dk[..].CopyToRetLength(result[length..]);
>>>>>>> 6495c525
				Assumes.True(length == 169);
				return length;
			}
		}
	}
}<|MERGE_RESOLUTION|>--- conflicted
+++ resolved
@@ -237,10 +237,6 @@
 				length += BitUtilities.WriteLE(this.ChildIndex, result[length..]);
 				length += this.ChainCode[..].CopyToRetLength(result[length..]);
 				length += this.FullViewingKey.Encode(result[length..]);
-<<<<<<< HEAD
-=======
-				length += this.Dk[..].CopyToRetLength(result[length..]);
->>>>>>> 6495c525
 				Assumes.True(length == 169);
 				return length;
 			}
